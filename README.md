--- conflicted
+++ resolved
@@ -1,130 +1,125 @@
-![Twitter Follow](https://img.shields.io/twitter/follow/oskar_at_net?style=social) [![Github Sponsors](https://img.shields.io/static/v1?label=Sponsor&message=%E2%9D%A4&logo=GitHub&link=https://github.com/sponsors/oskardudycz/)](https://github.com/sponsors/oskardudycz/) [![blog](https://img.shields.io/badge/blog-event--driven.io-brightgreen)](https://event-driven.io/)
-
-# Memoization
-
-Memoization is a useful technique that allows easily optimize method calls. The sample shows how the memoization works and how to implement it in C#.
-
-It takes a function and wraps it in the method to check if the provided input function was already called. If yes, then it will return value from the cache. If not - it'll return the cached value without running the function.
-
-This works best for the method that are called numerous times. Memoized function should provide deterministic results. For the same input, it should return the same result and do not create side-effects (is a _["Higher-order function"](https://en.wikipedia.org/wiki/Higher-order_function)_).
-
-```csharp
-using System;
-using System.Collections.Generic;
-using System.Linq;
-
-namespace Memoization
-{
-    public static class Memoizer
-    {
-        /// <summary>
-        /// Memoizes provided function. Function should provide deterministic results.
-        /// For the same input it should return the same result.
-        /// Memoized function for the specific input will be called once, further calls will use cache.
-        /// </summary>
-        /// <param name="func">function to be memoized</param>
-        /// <typeparam name="TInput">Type of the function input value</typeparam>
-        /// <typeparam name="TResult">Type of the function result</typeparam>
-        /// <returns></returns>
-        public static Func<TInput, TResult> Memoize<TInput, TResult>(this Func<TInput, TResult> func)
-        {
-            // create cache ("memo")
-            var memo = new Dictionary<TInput, TResult>();
-
-            // wrap provided function with cache handling
-            return input =>
-            {
-                // check if result for set input was already cached
-                if (memo.TryGetValue(input, out var fromMemo))
-                    // if yes, return value
-                    return fromMemo;
-
-                // if no, call function
-                var result = func(input);
-                
-                // cache the result
-                memo.Add(input, result);
-
-                // return result
-                return result;
-            };
-        }
-    }
-	
-    class Program
-    {
-        static void Main(string[] args)
-        {
-            Func<Type, Type, bool> hasAttribute =
-                (type, attributeType) => type.GetCustomAttributes(attributeType, true).Any();
-
-            Func<Type, bool> hasSomeCustomAttribute = 
-                type => hasAttribute(type, typeof(SomeCustomAttribute));
-            
-            Func<Type, bool> hasSomeCustomAttributeMemo = hasSomeCustomAttribute.Memoize();
-            
-            // Function will be called, as result wasn't memoized
-            hasSomeCustomAttributeMemo(typeof(FirstTypeWithAttribute));
-            // Function will be called, as this is not memoized function
-            hasSomeCustomAttribute(typeof(FirstTypeWithAttribute));
-            // Function will NOT be called, as result was memoized
-            hasSomeCustomAttributeMemo(typeof(FirstTypeWithAttribute));
-            
-            // Function will be called, as we memoized result of the different input value (other attribute)
-            hasSomeCustomAttributeMemo(typeof(SecondTypeWithAttribute));
-            // Function will be called, as this is not memoized function
-            hasSomeCustomAttribute(typeof(SecondTypeWithAttribute));
-            // Function will NOT be called, as result was memoized
-            hasSomeCustomAttributeMemo(typeof(SecondTypeWithAttribute));
-        }
-    }
-
-    [SomeCustomAttribute]
-    public class FirstTypeWithAttribute
-    {
-        
-    }
-    
-    [SomeCustomAttribute]
-    public class SecondTypeWithAttribute
-    {
-        
-    }
-
-    [AttributeUsage(AttributeTargets.Class)  
-    ]  
-    public class SomeCustomAttribute : Attribute
-    {
-        
-    }
-}
-```
-See the [Program.cs](./Memoization/Program.cs) to debug the code.
-
-<<<<<<< HEAD
-Of course, above implementation is quite naive, e.g. it's not thread-safe. We could enhance and simplify that by using [ConcurrentDictionary](https://docs.microsoft.com/en-us/dotnet/standard/collections/thread-safe/how-to-add-and-remove-items) class:
-
-```csharp
-public static Func<TInput, TResult> Memoize<TInput, TResult>(this Func<TInput, TResult> func)
-{
-    // create cache ("memo")
-    var memo = new ConcurrentDictionary<TInput, TResult>();
-
-    // wrap provided function with cache handling
-    // get a value from cache if it exists
-    // if not, call factory method
-    // ConcurrentDictionary will handle that internally
-    return input => memo.GetOrAdd(input, func);
-}
-```
-
-See the [Program.cs](./Memoization/Program.cs) to debug the code.
-=======
-## TO DO
-- [x] - basic sample and introduction
-- [ ] - thread-safe sample using `ConcurrentDictionary`
-- [ ] - enhance the type check for reference type params
-- [ ] - Use generators or currying techniques
-- [ ] - Sample in JavaScript/TypeScript
-
->>>>>>> b6727a6c
+![Twitter Follow](https://img.shields.io/twitter/follow/oskar_at_net?style=social) [![Github Sponsors](https://img.shields.io/static/v1?label=Sponsor&message=%E2%9D%A4&logo=GitHub&link=https://github.com/sponsors/oskardudycz/)](https://github.com/sponsors/oskardudycz/) [![blog](https://img.shields.io/badge/blog-event--driven.io-brightgreen)](https://event-driven.io/)
+
+# Memoization
+
+Memoization is a useful technique that allows easily optimize method calls. The sample shows how the memoization works and how to implement it in C#.
+
+It takes a function and wraps it in the method to check if the provided input function was already called. If yes, then it will return value from the cache. If not - it'll return the cached value without running the function.
+
+This works best for the method that are called numerous times. Memoized function should provide deterministic results. For the same input, it should return the same result and do not create side-effects (is a _["Higher-order function"](https://en.wikipedia.org/wiki/Higher-order_function)_).
+
+```csharp
+using System;
+using System.Collections.Generic;
+using System.Linq;
+
+namespace Memoization
+{
+    public static class Memoizer
+    {
+        /// <summary>
+        /// Memoizes provided function. Function should provide deterministic results.
+        /// For the same input it should return the same result.
+        /// Memoized function for the specific input will be called once, further calls will use cache.
+        /// </summary>
+        /// <param name="func">function to be memoized</param>
+        /// <typeparam name="TInput">Type of the function input value</typeparam>
+        /// <typeparam name="TResult">Type of the function result</typeparam>
+        /// <returns></returns>
+        public static Func<TInput, TResult> Memoize<TInput, TResult>(this Func<TInput, TResult> func)
+        {
+            // create cache ("memo")
+            var memo = new Dictionary<TInput, TResult>();
+
+            // wrap provided function with cache handling
+            return input =>
+            {
+                // check if result for set input was already cached
+                if (memo.TryGetValue(input, out var fromMemo))
+                    // if yes, return value
+                    return fromMemo;
+
+                // if no, call function
+                var result = func(input);
+                
+                // cache the result
+                memo.Add(input, result);
+
+                // return result
+                return result;
+            };
+        }
+    }
+	
+    class Program
+    {
+        static void Main(string[] args)
+        {
+            Func<Type, Type, bool> hasAttribute =
+                (type, attributeType) => type.GetCustomAttributes(attributeType, true).Any();
+
+            Func<Type, bool> hasSomeCustomAttribute = 
+                type => hasAttribute(type, typeof(SomeCustomAttribute));
+            
+            Func<Type, bool> hasSomeCustomAttributeMemo = hasSomeCustomAttribute.Memoize();
+            
+            // Function will be called, as result wasn't memoized
+            hasSomeCustomAttributeMemo(typeof(FirstTypeWithAttribute));
+            // Function will be called, as this is not memoized function
+            hasSomeCustomAttribute(typeof(FirstTypeWithAttribute));
+            // Function will NOT be called, as result was memoized
+            hasSomeCustomAttributeMemo(typeof(FirstTypeWithAttribute));
+            
+            // Function will be called, as we memoized result of the different input value (other attribute)
+            hasSomeCustomAttributeMemo(typeof(SecondTypeWithAttribute));
+            // Function will be called, as this is not memoized function
+            hasSomeCustomAttribute(typeof(SecondTypeWithAttribute));
+            // Function will NOT be called, as result was memoized
+            hasSomeCustomAttributeMemo(typeof(SecondTypeWithAttribute));
+        }
+    }
+
+    [SomeCustomAttribute]
+    public class FirstTypeWithAttribute
+    {
+        
+    }
+    
+    [SomeCustomAttribute]
+    public class SecondTypeWithAttribute
+    {
+        
+    }
+
+    [AttributeUsage(AttributeTargets.Class)  
+    ]  
+    public class SomeCustomAttribute : Attribute
+    {
+        
+    }
+}
+```
+
+Of course, above implementation is quite naive, e.g. it's not thread-safe. We could enhance and simplify that by using [ConcurrentDictionary](https://docs.microsoft.com/en-us/dotnet/standard/collections/thread-safe/how-to-add-and-remove-items) class:
+
+```csharp
+public static Func<TInput, TResult> Memoize<TInput, TResult>(this Func<TInput, TResult> func)
+{
+    // create cache ("memo")
+    var memo = new ConcurrentDictionary<TInput, TResult>();
+
+    // wrap provided function with cache handling
+    // get a value from cache if it exists
+    // if not, call factory method
+    // ConcurrentDictionary will handle that internally
+    return input => memo.GetOrAdd(input, func);
+}
+```
+See the [Program.cs](./Memoization/Program.cs) to debug the code.
+
+## TO DO
+- [x] - basic sample and introduction
+- [x] - thread-safe sample using `ConcurrentDictionary`
+- [ ] - enhance the type check for reference type params
+- [ ] - Use generators or currying techniques
+- [ ] - Sample in JavaScript/TypeScript